--- conflicted
+++ resolved
@@ -5,10 +5,6 @@
 from google.cloud import firestore
 from constants import ROOT_PATH
 
-<<<<<<< HEAD
-
-def upload_model_results_to_firestore(model_file=None):
-=======
 app = typer.Typer()
 
 
@@ -19,7 +15,6 @@
         help="Optional specific model file to upload (without .jsonl extension). If None, uploads all JSONL files in results/exams/",
     )
 ):
->>>>>>> 7a9c3e24
     """
     Upload model results from JSONL files in results/exams folder to Firestore.
     """
@@ -111,19 +106,11 @@
 
                     # Commit the batch
                     batch.commit()
-<<<<<<< HEAD
-                    print(
-                        f"  Uploaded batch {i//batch_size + 1}: {len(batch_data)} documents to results/{model_name}/exams/{exam_key}"
-                    )
-
-                print(
-=======
                     typer.echo(
                         f"  Uploaded batch {i//batch_size + 1}: {len(batch_data)} documents to results/{model_name}/exams/{exam_key}"
                     )
 
                 typer.echo(
->>>>>>> 7a9c3e24
                     f"Successfully uploaded {uploaded_count} documents to collection: results/{model_name}/exams/{exam_key}"
                 )
                 total_uploaded += uploaded_count
@@ -145,11 +132,7 @@
                     "accuracy": accuracy,
                 }
 
-<<<<<<< HEAD
-                print(
-=======
                 typer.echo(
->>>>>>> 7a9c3e24
                     f"  Stats: {correct_responses}/{total_responses} correct ({accuracy*100:.2f}%)"
                 )
 
@@ -170,23 +153,6 @@
         typer.echo(f"Error: {str(e)}")
         raise typer.Exit(code=1)
 
-<<<<<<< HEAD
-
-if __name__ == "__main__":
-    if len(sys.argv) > 2:
-        print("Usage: python upload_model_results.py [model_file_name]")
-        print("Examples:")
-        print(
-            "  python upload_model_results.py                    # Upload all model results"
-        )
-        print(
-            "  python upload_model_results.py gemini-2.5-flash   # Upload specific model results"
-        )
-        sys.exit(1)
-
-    model_file = sys.argv[1] if len(sys.argv) == 2 else None
-=======
->>>>>>> 7a9c3e24
 
 if __name__ == "__main__":
     app()