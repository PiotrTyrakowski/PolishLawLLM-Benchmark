--- conflicted
+++ resolved
@@ -5,10 +5,6 @@
 from google.cloud import firestore
 from constants import ROOT_PATH
 
-<<<<<<< HEAD
-
-def upload_exam_data_to_firestore(year):
-=======
 app = typer.Typer()
 
 
@@ -16,7 +12,6 @@
 def upload_exam_data_to_firestore(
     year: str = typer.Argument(..., help='Year of the exam (e.g., "2024")')
 ):
->>>>>>> 7a9c3e24
     """
     Upload exam data from all JSONL files for a given year to Firestore.
     """
@@ -69,17 +64,9 @@
 
                 # Commit the batch
                 batch.commit()
-<<<<<<< HEAD
-                print(
-                    f"  Uploaded batch {i//batch_size + 1}: {len(batch_data)} documents"
-                )
-
-            print(
-=======
                 typer.echo(f"  Uploaded batch {i//batch_size + 1}: {len(batch_data)} documents")
 
             typer.echo(
->>>>>>> 7a9c3e24
                 f"Successfully uploaded {uploaded_count} documents to collection: data/exams/{exam_type}_{year}"
             )
             total_uploaded += uploaded_count
@@ -90,20 +77,6 @@
         typer.echo(f"Error: {str(e)}")
         raise typer.Exit(code=1)
 
-<<<<<<< HEAD
-
-if __name__ == "__main__":
-    if len(sys.argv) != 2:
-        print("Usage: python upload_exam_data.py <year>")
-        print("Example: python upload_exam_data.py 2024")
-        print(
-            "This will upload all three exam types: adwokacki_radcowy, komorniczy, notarialny"
-        )
-        sys.exit(1)
-
-    year = sys.argv[1]
-=======
->>>>>>> 7a9c3e24
 
 if __name__ == "__main__":
     app()