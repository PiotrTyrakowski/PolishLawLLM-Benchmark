--- conflicted
+++ resolved
@@ -19,10 +19,8 @@
 .claude/
 changes.txt
 
-<<<<<<< HEAD
+results/exams/
+data/exams/
+
 # package
-*.egg-info/
-=======
-results/exams/  
-data/exams/
->>>>>>> f9675559
+*.egg-info/