import json
from pathlib import Path
import re
from benchmark_framework.constants import ENCODING, DATA_PATH, RESULTS_PATH
from benchmark_framework.types.task import Task
from benchmark_framework.getters.get_type import get_task_by_dataset


def initialize_tasks_from_jsonl(tasks_path: Path, dataset_name: str) -> list[Task]:
    """
    Load tasks from a JSONL file.
    """
    if not tasks_path.exists():
        raise FileNotFoundError(f"File {tasks_path} not found.")
    tasks = []
    with open(tasks_path, "r", encoding=ENCODING) as f:
        for line in f:
            task_raw = json.loads(line)
            tasks.append(get_task_by_dataset(dataset_name, task_raw))
    return tasks

<<<<<<< HEAD

def initialize_tasks(dataset_name: str, tasks_path: Path = DATA_PATH) -> list[Task]:
=======
def initialize_tasks(dataset_name: str, tasks_dir_path: Path=DATA_PATH) -> list[Task]:
>>>>>>> 7a9c3e24
    """
    Load tasks from a directory (searches recursively for *.jsonl files).
    """
    tasks = []
<<<<<<< HEAD
    for file in (tasks_path / dataset_name).rglob("*.jsonl"):
=======
    for file in (tasks_dir_path / dataset_name).rglob("*.jsonl"):
>>>>>>> 7a9c3e24
        tasks.extend(initialize_tasks_from_jsonl(file, dataset_name))
    return tasks


def extract_answer_from_response(response_text: str) -> str:
    """
    Extract answer from model response that ends with "ANSWER: X" format.
    Returns:
        Single letter answer (A, B, or C) or original text if parsing fails
    """
    response_text = response_text.strip()

    match = re.search(r"ANSWER:\s*([ABC])", response_text, re.IGNORECASE)
    if match:
        return match.group(1).upper()

    # Fallback: look for single letter at the end
    for letter in ["A", "B", "C"]:
        if letter in response_text[-5:]:
            return letter

    # Return full response if parsing fails
    return response_text<|MERGE_RESOLUTION|>--- conflicted
+++ resolved
@@ -19,21 +19,13 @@
             tasks.append(get_task_by_dataset(dataset_name, task_raw))
     return tasks
 
-<<<<<<< HEAD
 
-def initialize_tasks(dataset_name: str, tasks_path: Path = DATA_PATH) -> list[Task]:
-=======
 def initialize_tasks(dataset_name: str, tasks_dir_path: Path=DATA_PATH) -> list[Task]:
->>>>>>> 7a9c3e24
     """
     Load tasks from a directory (searches recursively for *.jsonl files).
     """
     tasks = []
-<<<<<<< HEAD
-    for file in (tasks_path / dataset_name).rglob("*.jsonl"):
-=======
     for file in (tasks_dir_path / dataset_name).rglob("*.jsonl"):
->>>>>>> 7a9c3e24
         tasks.extend(initialize_tasks_from_jsonl(file, dataset_name))
     return tasks
 
