import json
from pathlib import Path
import re
from benchmark_framework.constants import ENCODING, DATA_PATH, RESULTS_PATH
from benchmark_framework.types.task import Task
from benchmark_framework.getters.get_type import get_task_by_dataset

def initialize_tasks_from_jsonl(tasks_path: Path, dataset_name: str) -> list[Task]:
    """
    Load tasks from a JSONL file.
    """
    if not tasks_path.exists():
        raise FileNotFoundError(f"File {tasks_path} not found.")
    tasks = []
    with open(tasks_path, "r", encoding=ENCODING) as f:
        for line in f:
            task_raw = json.loads(line)
            tasks.append(get_task_by_dataset(dataset_name, task_raw))
    return tasks

<<<<<<< HEAD
def initialize_tasks(tasks_dir_path: Path, dataset_name: str) -> list[Task]:
=======

def initialize_tasks(dataset_name: str) -> list[Task]:
>>>>>>> f9675559
    """
    Load tasks from a directory (searches recursively for *.jsonl files).
    """
    tasks = []
    for file in (DATA_PATH / dataset_name).rglob("*.jsonl"):
        tasks.extend(initialize_tasks_from_jsonl(file, dataset_name))
    return tasks

def extract_answer_from_response(response_text: str) -> str:
<<<<<<< HEAD
    """
    Extract answer from model response that ends with "ANSWER: X" format.
    Returns:
        Single letter answer (A, B, or C) or original text if parsing fails
    """
    response_text = response_text.strip()

    match = re.search(r'ANSWER:\s*([ABC])', response_text, re.IGNORECASE)
    if match:
        return match.group(1).upper()

    # Fallback: look for single letter at the end
    for letter in ['A', 'B', 'C']:
        if letter in response_text[-5:]:
            return letter

    # Return full response if parsing fails
    return response_text
=======
        """
        Extract answer from model response that ends with "ANSWER: X" format.
        
        Args:
            response_text: Full response text from the model
            
        Returns:
            Single letter answer (A, B, or C) or original text if parsing fails
        """
        response_text = response_text.strip()
        
        # Look for "ANSWER: " followed by A, B, or C
        match = re.search(r'ANSWER:\s*([ABC])', response_text, re.IGNORECASE)
        if match:
            return match.group(1).upper()
        
        # Fallback: look for single letter at the end
        for letter in ['A', 'B', 'C']:
            if letter in response_text[-5:]:  # Check last 5 characters
                return letter
        
        # Return full response if parsing fails
        return response_text
>>>>>>> f9675559
<|MERGE_RESOLUTION|>--- conflicted
+++ resolved
@@ -4,6 +4,7 @@
 from benchmark_framework.constants import ENCODING, DATA_PATH, RESULTS_PATH
 from benchmark_framework.types.task import Task
 from benchmark_framework.getters.get_type import get_task_by_dataset
+
 
 def initialize_tasks_from_jsonl(tasks_path: Path, dataset_name: str) -> list[Task]:
     """
@@ -18,12 +19,8 @@
             tasks.append(get_task_by_dataset(dataset_name, task_raw))
     return tasks
 
-<<<<<<< HEAD
-def initialize_tasks(tasks_dir_path: Path, dataset_name: str) -> list[Task]:
-=======
 
 def initialize_tasks(dataset_name: str) -> list[Task]:
->>>>>>> f9675559
     """
     Load tasks from a directory (searches recursively for *.jsonl files).
     """
@@ -32,8 +29,8 @@
         tasks.extend(initialize_tasks_from_jsonl(file, dataset_name))
     return tasks
 
+
 def extract_answer_from_response(response_text: str) -> str:
-<<<<<<< HEAD
     """
     Extract answer from model response that ends with "ANSWER: X" format.
     Returns:
@@ -41,39 +38,14 @@
     """
     response_text = response_text.strip()
 
-    match = re.search(r'ANSWER:\s*([ABC])', response_text, re.IGNORECASE)
+    match = re.search(r"ANSWER:\s*([ABC])", response_text, re.IGNORECASE)
     if match:
         return match.group(1).upper()
 
     # Fallback: look for single letter at the end
-    for letter in ['A', 'B', 'C']:
+    for letter in ["A", "B", "C"]:
         if letter in response_text[-5:]:
             return letter
 
     # Return full response if parsing fails
-    return response_text
-=======
-        """
-        Extract answer from model response that ends with "ANSWER: X" format.
-        
-        Args:
-            response_text: Full response text from the model
-            
-        Returns:
-            Single letter answer (A, B, or C) or original text if parsing fails
-        """
-        response_text = response_text.strip()
-        
-        # Look for "ANSWER: " followed by A, B, or C
-        match = re.search(r'ANSWER:\s*([ABC])', response_text, re.IGNORECASE)
-        if match:
-            return match.group(1).upper()
-        
-        # Fallback: look for single letter at the end
-        for letter in ['A', 'B', 'C']:
-            if letter in response_text[-5:]:  # Check last 5 characters
-                return letter
-        
-        # Return full response if parsing fails
-        return response_text
->>>>>>> f9675559
+    return response_text