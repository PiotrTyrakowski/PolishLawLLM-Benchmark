from google import genai
from google.genai import types

from benchmark_framework.models.base_model import BaseModel
from benchmark_framework.constants import SYSTEM_PROMPT

class GeminiModel(BaseModel):
    """
    Google Gemini language model implementation.

    Uses the Google Generative AI SDK to interact with Gemini models.
    Requires GEMINI_API_KEY environment variable to be set.
    """

    def __init__(self, model_name: str, model_tools: str = None, **kwargs):
        # uses GEMINI_API_KEY env var
        super().__init__(model_name, model_tools, **kwargs)
        self.client = genai.Client()

    def generate_response(self, prompt: str):
        """
        Generate an answer for a multiple-choice question.
        """
        resp = self.client.models.generate_content(
            model=self.model_name,
            config=self.create_generate_config(),
            contents=prompt,
        )
<<<<<<< HEAD
        return resp.text
=======
        
        return resp.text

    def create_generate_config(self):
        if self.model_tools is None:
            config = types.GenerateContentConfig(
                system_instruction=SYSTEM_PROMPT
            )
        else:
            if self.model_tools == "google_search":
                grounding_tool = types.Tool(
                    google_search=types.GoogleSearch()
                )
            
            else:
                raise ValueError(f"Tools {tools} not supported")
            config = types.GenerateContentConfig(
                system_instruction=SYSTEM_PROMPT,
                tools=[grounding_tool]
            )
        return config
>>>>>>> f9675559
<|MERGE_RESOLUTION|>--- conflicted
+++ resolved
@@ -3,6 +3,7 @@
 
 from benchmark_framework.models.base_model import BaseModel
 from benchmark_framework.constants import SYSTEM_PROMPT
+
 
 class GeminiModel(BaseModel):
     """
@@ -26,28 +27,18 @@
             config=self.create_generate_config(),
             contents=prompt,
         )
-<<<<<<< HEAD
-        return resp.text
-=======
-        
         return resp.text
 
     def create_generate_config(self):
         if self.model_tools is None:
-            config = types.GenerateContentConfig(
-                system_instruction=SYSTEM_PROMPT
-            )
+            config = types.GenerateContentConfig(system_instruction=SYSTEM_PROMPT)
         else:
             if self.model_tools == "google_search":
-                grounding_tool = types.Tool(
-                    google_search=types.GoogleSearch()
-                )
-            
+                grounding_tool = types.Tool(google_search=types.GoogleSearch())
+
             else:
                 raise ValueError(f"Tools {tools} not supported")
             config = types.GenerateContentConfig(
-                system_instruction=SYSTEM_PROMPT,
-                tools=[grounding_tool]
+                system_instruction=SYSTEM_PROMPT, tools=[grounding_tool]
             )
-        return config
->>>>>>> f9675559
+        return config