import time
from tqdm import tqdm
from benchmark_framework.managers.base_manager import BaseManager


def rate_limit_wait(requests_per_minute):
    min_delay_between_requests = 60.0 / requests_per_minute + 1
    time.sleep(min_delay_between_requests)


class BenchmarkRunner:
    def __init__(self, manager: BaseManager):
        self.model = manager.model
        self.manager = manager
<<<<<<< HEAD
        self.model = manager.model
        self.system_prompt = manager.system_prompt
=======
>>>>>>> 98c76d3e
        self.output_file = f"{self.model.model_name}.jsonl"

    def _run_iterative(self):
        runner_config = self.model.get_default_runner_config()

        total_processed = 0
        tasks = self.manager.tasks
        task_slice = tasks[runner_config.start_index :]

        with tqdm(total=len(task_slice), desc="Processing tasks", unit="task") as pbar:
            for task in task_slice:
                if runner_config.requests_per_minute is not None:
                    rate_limit_wait(runner_config.requests_per_minute)

                resp = self.model.generate_response(task.get_prompt())
                result = self.manager.get_result(task, resp)
                self.manager.append_to_file(self.output_file, result)
                total_processed += 1
                pbar.update(1)

                if (
                    runner_config.daily_limit is not None
                    and total_processed >= runner_config.daily_limit
                ):
                    break

        accuracy = self.manager.get_summary()["accuracy"]
        return accuracy

    def _run_batch(self):
        tasks = self.manager.get_tasks()
        all_prompts = [task.get_prompt() for task in tasks]
        chunk_size = self.model.model_config.chunk_size
        batch_size = self.model.model_config.batch_size

        if chunk_size % batch_size != 0:
            print("WARNING: Chunk size is not divisible by batch size")

        with tqdm(total=len(tasks), desc="Processing tasks", unit="task") as pbar_outer:
            for i in range(0, len(tasks), chunk_size):
                chunk_prompts = all_prompts[i : i + chunk_size]
                chunk_responses = self.model.generate_batch_response(
                    chunk_prompts, batch_size
                )

                for j, model_response in enumerate(chunk_responses):
                    idx = i + j
                    result = self.manager.get_result(tasks[idx], model_response)
                    self.manager.append_to_file(self.output_file, result)
                    pbar_outer.update(1)

        accuracy = self.manager.get_summary()["accuracy"]
        return accuracy

    def run(self):
        if self.model.model_config.batch_size is None:
            return self._run_iterative()
        else:
            return self._run_batch()<|MERGE_RESOLUTION|>--- conflicted
+++ resolved
@@ -12,11 +12,8 @@
     def __init__(self, manager: BaseManager):
         self.model = manager.model
         self.manager = manager
-<<<<<<< HEAD
         self.model = manager.model
         self.system_prompt = manager.system_prompt
-=======
->>>>>>> 98c76d3e
         self.output_file = f"{self.model.model_name}.jsonl"
 
     def _run_iterative(self):
@@ -47,7 +44,7 @@
         return accuracy
 
     def _run_batch(self):
-        tasks = self.manager.get_tasks()
+        tasks = self.manager.tasks
         all_prompts = [task.get_prompt() for task in tasks]
         chunk_size = self.model.model_config.chunk_size
         batch_size = self.model.model_config.batch_size
