--- conflicted
+++ resolved
@@ -1,29 +1,20 @@
 import time
-from datetime import datetime, date
-from pathlib import Path
 from benchmark_framework.models.base_model import BaseModel
-from benchmark_framework.types.task import Task
 from benchmark_framework.managers.base_manager import BaseManager
 
 
 class BenchmarkRunner:
     def __init__(self, model: BaseModel, manager: BaseManager):
         self.model = model
-        self.model_name = model.get_model_name()
-        self.model_tools = model.get_model_tools()
         self.manager = manager
         self.start_task_index = 0
-<<<<<<< HEAD
         self.requests_per_minute = None
         self.daily_limit = None
-    
-=======
-        self.output_file = f"{self.model_name}.jsonl"
-        if self.model_tools is not None:
-            # split model_tools by , and join them with _
-            self.output_file = f"{self.model_name}_{'_'.join(self.model_tools.split(','))}.jsonl"
-        
->>>>>>> f9675559
+
+        self.output_file = f"{self.model.model_name}.jsonl"
+        if self.model.model_tools is not None:
+            self.output_file = f"{self.model.model_name}_{'_'.join(self.model.model_tools.split(','))}.jsonl"
+
     def set_requests_per_minute(self, requests_per_minute: int):
         self.requests_per_minute = requests_per_minute
 
@@ -40,19 +31,17 @@
     def run(self):
         total_processed = 0
         tasks = self.manager.get_tasks()
-        for task in tasks[self.start_task_index:]:
+        for task in tasks[self.start_task_index :]:
             if self.requests_per_minute is not None:
                 self._rate_limit_wait()
-            
+
             resp = self.model.generate_response(task.get_prompt())
-            result = self.manager.get_result(task, resp, self.model_tools)
+            result = self.manager.get_result(task, resp, self.model.model_tools)
             self.manager.append_to_file(self.output_file, result)
             total_processed += 1
-            print(f"Processed {total_processed} tasks")
-            print(f"Current accuracy: {self.manager.get_summary()['accuracy']:.2%}")
 
             if self.daily_limit is not None and total_processed >= self.daily_limit:
                 break
-            
+
         accuracy = self.manager.get_summary()["accuracy"]
         return accuracy