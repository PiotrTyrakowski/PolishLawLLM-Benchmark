from pathlib import Path
from benchmark_framework.models.base_model import BaseModel
from benchmark_framework.managers.exam_manager import ExamManager
from benchmark_framework.managers.base_manager import BaseManager
from benchmark_framework.metrics.base_metric import BaseMetric

from benchmark_framework.constants import DATA_PATH
from typing import List


MANAGER_REGISTRY = {
    "exams": ExamManager,
}


# TODO:
def get_manager(
<<<<<<< HEAD
    dataset_name: str,
    model: BaseModel,
    metrics: List[BaseMetric],
    tasks_path: Path = DATA_PATH,
=======
    dataset_name: str, model: BaseModel, tasks_path: Path = DATA_PATH
>>>>>>> 98c76d3e
) -> BaseManager:
    """
    Factory function to get a manager instance by dataset name.
    """
    manager_class = MANAGER_REGISTRY.get(dataset_name)
    if not manager_class:
        raise ValueError(f"Dataset name '{dataset_name}' is not recognized.")
<<<<<<< HEAD
    manager_instance = manager_class(model, metrics, tasks_path)
=======
    manager_instance = manager_class(model, tasks_path)
>>>>>>> 98c76d3e
    return manager_instance<|MERGE_RESOLUTION|>--- conflicted
+++ resolved
@@ -1,6 +1,7 @@
 from pathlib import Path
 from benchmark_framework.models.base_model import BaseModel
 from benchmark_framework.managers.exam_manager import ExamManager
+from benchmark_framework.managers.judgment_manager import JudgmentManager
 from benchmark_framework.managers.base_manager import BaseManager
 from benchmark_framework.metrics.base_metric import BaseMetric
 
@@ -10,19 +11,16 @@
 
 MANAGER_REGISTRY = {
     "exams": ExamManager,
+    "judgments": JudgmentManager,
 }
 
 
 # TODO:
 def get_manager(
-<<<<<<< HEAD
     dataset_name: str,
     model: BaseModel,
     metrics: List[BaseMetric],
     tasks_path: Path = DATA_PATH,
-=======
-    dataset_name: str, model: BaseModel, tasks_path: Path = DATA_PATH
->>>>>>> 98c76d3e
 ) -> BaseManager:
     """
     Factory function to get a manager instance by dataset name.
@@ -30,9 +28,5 @@
     manager_class = MANAGER_REGISTRY.get(dataset_name)
     if not manager_class:
         raise ValueError(f"Dataset name '{dataset_name}' is not recognized.")
-<<<<<<< HEAD
     manager_instance = manager_class(model, metrics, tasks_path)
-=======
-    manager_instance = manager_class(model, tasks_path)
->>>>>>> 98c76d3e
     return manager_instance