from benchmark_framework.models.base_model import BaseModel
from benchmark_framework.models.bielik import BielikModel
from benchmark_framework.models.gemini import GeminiModel

MODEL_REGISTRY = {
    "gemini-2.5-pro": GeminiModel,
    "gemini-2.5-flash": GeminiModel,
    "gemini-2.5-flash-lite": GeminiModel,
    "speakleash/Bielik-4.5B-v3.0-Instruct": BielikModel,
}

<<<<<<< HEAD
def get_model_by_name(model_name) -> BaseModel:
    """
    Factory function to get a model instance by name.
=======

def get_model_by_name(model_name, model_tools: str = None) -> BaseModel:
    """
    Factory function to get a model instance by name.

    Args:
        model_name: The name of the model to instantiate.
        model_tools: The tools to use for the model.

    Returns:
        An instance of the specified model class.
>>>>>>> f9675559
    """
    model_class = MODEL_REGISTRY.get(model_name)
    if not model_class:
        raise ValueError(f"Model name '{model_name}' is not recognized.")
<<<<<<< HEAD
    model_instance = model_class(model_name)
=======

    model_instance = model_class(model_name, model_tools)

>>>>>>> f9675559
    return model_instance<|MERGE_RESOLUTION|>--- conflicted
+++ resolved
@@ -9,32 +9,13 @@
     "speakleash/Bielik-4.5B-v3.0-Instruct": BielikModel,
 }
 
-<<<<<<< HEAD
-def get_model_by_name(model_name) -> BaseModel:
-    """
-    Factory function to get a model instance by name.
-=======
 
 def get_model_by_name(model_name, model_tools: str = None) -> BaseModel:
     """
     Factory function to get a model instance by name.
-
-    Args:
-        model_name: The name of the model to instantiate.
-        model_tools: The tools to use for the model.
-
-    Returns:
-        An instance of the specified model class.
->>>>>>> f9675559
     """
     model_class = MODEL_REGISTRY.get(model_name)
     if not model_class:
         raise ValueError(f"Model name '{model_name}' is not recognized.")
-<<<<<<< HEAD
-    model_instance = model_class(model_name)
-=======
-
     model_instance = model_class(model_name, model_tools)
-
->>>>>>> f9675559
     return model_instance