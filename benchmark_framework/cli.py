--- conflicted
+++ resolved
@@ -11,10 +11,7 @@
     model_name: str = typer.Argument(
         ..., help="Model name (e.g., chatgpt, gemini-2.5-pro, claude, llama)"
     ),
-    
-    dataset_name: str = typer.Argument(
-        ..., help="Dataset name (e.g., exams)"
-    ),
+    dataset_name: str = typer.Argument(..., help="Dataset name (e.g., exams)"),
     model_tools: str = typer.Argument(
         None, help="Model tools (e.g., google_search or None )"
     ),
@@ -22,26 +19,23 @@
     """
     Run the benchmark on a given model and questions dataset.
     """
-    
     model = get_model_by_name(model_name, model_tools)
     manager = get_manager_by_dataset(dataset_name, model_name)
     runner = BenchmarkRunner(model, manager)
 
     # TODO: remove this
     # settings to use gemini for free https://ai.google.dev/gemini-api/docs/rate-limits
-    runner.set_requests_per_minute(5) 
+    runner.set_requests_per_minute(5)
     runner.set_daily_limit(50)
     runner.set_start_from_task_index(0)
 
-<<<<<<< HEAD
-    typer.echo(f"Running benchmark for {model_name} on {len(manager.get_tasks())} tasks...")
-=======
-    # Run benchmark
-    typer.echo(f"Running benchmark for {model_name} with tools {model_tools} on {len(manager.get_tasks())} tasks...")
->>>>>>> f9675559
+    typer.echo(
+        f"Running benchmark for {model_name} with tools {model_tools} on {len(manager.get_tasks())} tasks..."
+    )
     accuracy = runner.run()
 
     typer.echo(f"Accuracy: {accuracy:.2%}")
 
+
 if __name__ == "__main__":
     app()